//===----------------------------------------------------------------------===//
//
// This source file is part of the swift-kafka-gsoc open source project
//
// Copyright (c) 2022 Apple Inc. and the swift-kafka-gsoc project authors
// Licensed under Apache License v2.0
//
// See LICENSE.txt for license information
// See CONTRIBUTORS.txt for the list of swift-kafka-gsoc project authors
//
// SPDX-License-Identifier: Apache-2.0
//
//===----------------------------------------------------------------------===//

public struct KafkaProducerConfiguration {
    // MARK: - SwiftKafka-specific Config properties

    /// The time between two consecutive polls.
    /// Effectively controls the rate at which incoming events are consumed.
    /// Default: `.milliseconds(100)`
    public var pollInterval: Duration = .milliseconds(100)

    /// Interval for librdkafka statistics reports
    /// 0ms - disabled
    /// >= 1ms - statistics provided every specified interval
    public var statisticsInterval: Duration = .zero {
        didSet {
            precondition(
                self.statisticsInterval.totalMilliseconds > 0 || self.statisticsInterval == .zero /*self.statisticsInterval.canBeRepresentedAsMilliseconds*/,
                "Lowest granularity is milliseconds"
            )
        }
    }

    /// Maximum timeout for flushing outstanding produce requests when the ``KakfaProducer`` is shutting down.
    /// Default: `10000`
    public var flushTimeoutMilliseconds: Int = 10000 {
        didSet {
            precondition(
                0...Int(Int32.max) ~= self.flushTimeoutMilliseconds,
                "Flush timeout outside of valid range \(0...Int32.max)"
            )
        }
    }

    // MARK: - Producer-specific Config Properties

    /// When set to true, the producer will ensure that messages are successfully produced exactly once and in the original produce order. The following configuration properties are adjusted automatically (if not modified by the user) when idempotence is enabled: max.in.flight.requests.per.connection=5 (must be less than or equal to 5), retries=INT32_MAX (must be greater than 0), acks=all, queuing.strategy=fifo. Producer instantation will fail if user-supplied configuration is incompatible.
    /// Default: `false`
    public var enableIdempotence: Bool = false

    /// Producer queue options.
    public var queue: KafkaConfiguration.QueueOptions = .init()

    /// How many times to retry sending a failing Message. Note: retrying may cause reordering unless enable.idempotence is set to true.
    /// Default: `2_147_483_647`
    public var messageSendMaxRetries: Int = 2_147_483_647

    /// Allow automatic topic creation on the broker when producing to non-existent topics.
    /// The broker must also be configured with auto.create.topics.enable=true for this configuration to take effect.
    /// Default: `true`
    public var allowAutoCreateTopics: Bool = true

    // MARK: - Common Client Config Properties

    /// Client identifier.
    /// Default: `"rdkafka"`
    public var clientID: String = "rdkafka"

    /// Initial list of brokers.
    /// Default: `[]`
    public var bootstrapServers: [KafkaConfiguration.Broker] = []

    /// Message options.
    public var message: KafkaConfiguration.MessageOptions = .init()

    /// Maximum Kafka protocol response message size. This serves as a safety precaution to avoid memory exhaustion in case of protocol hickups. This value must be at least fetch.max.bytes + 512 to allow for protocol overhead; the value is adjusted automatically unless the configuration property is explicitly set.
    /// Default: `100_000_000`
    public var receiveMessageMaxBytes: Int = 100_000_000

    /// Maximum number of in-flight requests per broker connection. This is a generic property applied to all broker communication, however it is primarily relevant to produce requests. In particular, note that other mechanisms limit the number of outstanding consumer fetch request per broker to one.
    /// Default: `1_000_000`
    public var maxInFlightRequestsPerConnection: Int = 1_000_000

    /// Metadata cache max age.
    /// Default: `900_000`
    public var metadataMaxAgeMilliseconds: Int = 900_000

    /// Topic metadata options.
    public var topicMetadata: KafkaConfiguration.TopicMetadataOptions = .init()

    /// Topic denylist.
    /// Default: `[]`
    public var topicDenylist: [String] = []

    /// Debug options.
    /// Default: `[]`
    public var debug: [KafkaConfiguration.DebugOption] = []

    /// Socket options.
    public var socket: KafkaConfiguration.SocketOptions = .init()

    /// Broker options.
    public var broker: KafkaConfiguration.BrokerOptions = .init()

    /// Reconnect options.
    public var reconnect: KafkaConfiguration.ReconnectOptions = .init()

    /// Security protocol to use (plaintext, ssl, sasl_plaintext, sasl_ssl).
    /// Default: `.plaintext`
    public var securityProtocol: KafkaConfiguration.SecurityProtocol = .plaintext

    public init() {}
}

// MARK: - KafkaProducerConfiguration + Dictionary

extension KafkaProducerConfiguration {
    internal var dictionary: [String: String] {
<<<<<<< HEAD
        sharedPropsDictionary
=======
        var resultDict: [String: String] = [:]

        resultDict["statistics.interval.ms"] = String(self.statisticsInterval.totalMilliseconds)
        resultDict["enable.idempotence"] = String(self.enableIdempotence)
        resultDict["queue.buffering.max.messages"] = String(self.queue.bufferingMaxMessages)
        resultDict["queue.buffering.max.kbytes"] = String(self.queue.bufferingMaxKBytes)
        resultDict["queue.buffering.max.ms"] = String(self.queue.bufferingMaxMilliseconds)
        resultDict["message.send.max.retries"] = String(self.messageSendMaxRetries)
        resultDict["allow.auto.create.topics"] = String(self.allowAutoCreateTopics)

        resultDict["client.id"] = self.clientID
        resultDict["bootstrap.servers"] = self.bootstrapServers.map(\.description).joined(separator: ",")
        resultDict["message.max.bytes"] = String(self.message.maxBytes)
        resultDict["message.copy.max.bytes"] = String(self.message.copyMaxBytes)
        resultDict["receive.message.max.bytes"] = String(self.receiveMessageMaxBytes)
        resultDict["max.in.flight.requests.per.connection"] = String(self.maxInFlightRequestsPerConnection)
        resultDict["metadata.max.age.ms"] = String(self.metadataMaxAgeMilliseconds)
        resultDict["topic.metadata.refresh.interval.ms"] = String(self.topicMetadata.refreshIntervalMilliseconds)
        resultDict["topic.metadata.refresh.fast.interval.ms"] = String(self.topicMetadata.refreshFastIntervalMilliseconds)
        resultDict["topic.metadata.refresh.sparse"] = String(self.topicMetadata.refreshSparse)
        resultDict["topic.metadata.propagation.max.ms"] = String(self.topicMetadata.propagationMaxMilliseconds)
        resultDict["topic.blacklist"] = self.topicDenylist.joined(separator: ",")
        if !self.debug.isEmpty {
            resultDict["debug"] = self.debug.map(\.description).joined(separator: ",")
        }
        resultDict["socket.timeout.ms"] = String(self.socket.timeoutMilliseconds)
        resultDict["socket.send.buffer.bytes"] = String(self.socket.sendBufferBytes)
        resultDict["socket.receive.buffer.bytes"] = String(self.socket.receiveBufferBytes)
        resultDict["socket.keepalive.enable"] = String(self.socket.keepaliveEnable)
        resultDict["socket.nagle.disable"] = String(self.socket.nagleDisable)
        resultDict["socket.max.fails"] = String(self.socket.maxFails)
        resultDict["socket.connection.setup.timeout.ms"] = String(self.socket.connectionSetupTimeoutMilliseconds)
        resultDict["broker.address.ttl"] = String(self.broker.addressTTL)
        resultDict["broker.address.family"] = self.broker.addressFamily.description
        resultDict["reconnect.backoff.ms"] = String(self.reconnect.backoffMilliseconds)
        resultDict["reconnect.backoff.max.ms"] = String(self.reconnect.backoffMaxMilliseconds)

        // Merge with SecurityProtocol configuration dictionary
        resultDict.merge(self.securityProtocol.dictionary) { _, _ in
            fatalError("securityProtocol and \(#file) should not have duplicate keys")
        }

        return resultDict
>>>>>>> c9aef12c
    }
}

// MARK: - KafkaProducerConfiguration + Hashable

extension KafkaProducerConfiguration: Hashable {}

// MARK: - KafkaProducerConfiguration + Sendable

extension KafkaProducerConfiguration: Sendable {}

extension KafkaProducerConfiguration: KafkaProducerSharedProperties {}

// MARK: - KafkaConfiguration + Producer Additions

extension KafkaConfiguration {
    /// Producer queue options.
    public struct QueueOptions: Sendable, Hashable {
        /// Maximum number of messages allowed on the producer queue. This queue is shared by all topics and partitions. A value of 0 disables this limit.
        /// Default: `100_000`
        public var bufferingMaxMessages: Int = 100_000

        /// Maximum total message size sum allowed on the producer queue. This queue is shared by all topics and partitions. This property has higher priority than queue.buffering.max.messages.
        /// Default: `1_048_576`
        public var bufferingMaxKBytes: Int = 1_048_576

        /// Delay in milliseconds to wait for messages in the producer queue to accumulate before constructing message batches (MessageSets) to transmit to brokers. A higher value allows larger and more effective (less overhead, improved compression) batches of messages to accumulate at the expense of increased message delivery latency.
        /// Default: `5`
        public var bufferingMaxMilliseconds: Int = 5

        public init(
            bufferingMaxMessages: Int = 100_000,
            bufferingMaxKBytes: Int = 1_048_576,
            bufferingMaxMilliseconds: Int = 5
        ) {
            self.bufferingMaxMessages = bufferingMaxMessages
            self.bufferingMaxKBytes = bufferingMaxKBytes
            self.bufferingMaxMilliseconds = bufferingMaxMilliseconds
        }
    }
}<|MERGE_RESOLUTION|>--- conflicted
+++ resolved
@@ -117,53 +117,7 @@
 
 extension KafkaProducerConfiguration {
     internal var dictionary: [String: String] {
-<<<<<<< HEAD
         sharedPropsDictionary
-=======
-        var resultDict: [String: String] = [:]
-
-        resultDict["statistics.interval.ms"] = String(self.statisticsInterval.totalMilliseconds)
-        resultDict["enable.idempotence"] = String(self.enableIdempotence)
-        resultDict["queue.buffering.max.messages"] = String(self.queue.bufferingMaxMessages)
-        resultDict["queue.buffering.max.kbytes"] = String(self.queue.bufferingMaxKBytes)
-        resultDict["queue.buffering.max.ms"] = String(self.queue.bufferingMaxMilliseconds)
-        resultDict["message.send.max.retries"] = String(self.messageSendMaxRetries)
-        resultDict["allow.auto.create.topics"] = String(self.allowAutoCreateTopics)
-
-        resultDict["client.id"] = self.clientID
-        resultDict["bootstrap.servers"] = self.bootstrapServers.map(\.description).joined(separator: ",")
-        resultDict["message.max.bytes"] = String(self.message.maxBytes)
-        resultDict["message.copy.max.bytes"] = String(self.message.copyMaxBytes)
-        resultDict["receive.message.max.bytes"] = String(self.receiveMessageMaxBytes)
-        resultDict["max.in.flight.requests.per.connection"] = String(self.maxInFlightRequestsPerConnection)
-        resultDict["metadata.max.age.ms"] = String(self.metadataMaxAgeMilliseconds)
-        resultDict["topic.metadata.refresh.interval.ms"] = String(self.topicMetadata.refreshIntervalMilliseconds)
-        resultDict["topic.metadata.refresh.fast.interval.ms"] = String(self.topicMetadata.refreshFastIntervalMilliseconds)
-        resultDict["topic.metadata.refresh.sparse"] = String(self.topicMetadata.refreshSparse)
-        resultDict["topic.metadata.propagation.max.ms"] = String(self.topicMetadata.propagationMaxMilliseconds)
-        resultDict["topic.blacklist"] = self.topicDenylist.joined(separator: ",")
-        if !self.debug.isEmpty {
-            resultDict["debug"] = self.debug.map(\.description).joined(separator: ",")
-        }
-        resultDict["socket.timeout.ms"] = String(self.socket.timeoutMilliseconds)
-        resultDict["socket.send.buffer.bytes"] = String(self.socket.sendBufferBytes)
-        resultDict["socket.receive.buffer.bytes"] = String(self.socket.receiveBufferBytes)
-        resultDict["socket.keepalive.enable"] = String(self.socket.keepaliveEnable)
-        resultDict["socket.nagle.disable"] = String(self.socket.nagleDisable)
-        resultDict["socket.max.fails"] = String(self.socket.maxFails)
-        resultDict["socket.connection.setup.timeout.ms"] = String(self.socket.connectionSetupTimeoutMilliseconds)
-        resultDict["broker.address.ttl"] = String(self.broker.addressTTL)
-        resultDict["broker.address.family"] = self.broker.addressFamily.description
-        resultDict["reconnect.backoff.ms"] = String(self.reconnect.backoffMilliseconds)
-        resultDict["reconnect.backoff.max.ms"] = String(self.reconnect.backoffMaxMilliseconds)
-
-        // Merge with SecurityProtocol configuration dictionary
-        resultDict.merge(self.securityProtocol.dictionary) { _, _ in
-            fatalError("securityProtocol and \(#file) should not have duplicate keys")
-        }
-
-        return resultDict
->>>>>>> c9aef12c
     }
 }
 
