//===----------------------------------------------------------------------===//
//
// This source file is part of the swift-kafka-gsoc open source project
//
// Copyright (c) 2022 Apple Inc. and the swift-kafka-gsoc project authors
// Licensed under Apache License v2.0
//
// See LICENSE.txt for license information
// See CONTRIBUTORS.txt for the list of swift-kafka-gsoc project authors
//
// SPDX-License-Identifier: Apache-2.0
//
//===----------------------------------------------------------------------===//

import Logging
import NIOConcurrencyHelpers
import NIOCore
import ServiceLifecycle

// MARK: - KafkaProducerCloseOnTerminate

/// `NIOAsyncSequenceProducerDelegate` that terminates the closes the producer when
/// `didTerminate()` is invoked.
internal struct KafkaProducerCloseOnTerminate: Sendable {
    let stateMachine: NIOLockedValueBox<KafkaProducer.StateMachine>
}

extension KafkaProducerCloseOnTerminate: NIOAsyncSequenceProducerDelegate {
    func produceMore() {
        return // No back pressure
    }

    func didTerminate() {
        let action = self.stateMachine.withLockedValue { $0.stopConsuming() }
        switch action {
        case .finishSource(let source):
            source?.finish()
        case .none:
            break
        }
    }
}

// MARK: - KafkaProducerEvents

/// `AsyncSequence` implementation for handling ``KafkaProducerEvent``s emitted by Kafka.
public struct KafkaProducerEvents: AsyncSequence {
    public typealias Element = KafkaProducerEvent
    typealias BackPressureStrategy = NIOAsyncSequenceProducerBackPressureStrategies.NoBackPressure
    typealias WrappedSequence = NIOAsyncSequenceProducer<Element, BackPressureStrategy, KafkaProducerCloseOnTerminate>
    let wrappedSequence: WrappedSequence

    /// `AsynceIteratorProtocol` implementation for handling ``KafkaProducerEvent``s emitted by Kafka.
    public struct AsyncIterator: AsyncIteratorProtocol {
        var wrappedIterator: WrappedSequence.AsyncIterator

        public mutating func next() async -> Element? {
            await self.wrappedIterator.next()
        }
    }

    public func makeAsyncIterator() -> AsyncIterator {
        return AsyncIterator(wrappedIterator: self.wrappedSequence.makeAsyncIterator())
    }
}

// MARK: - KafkaProducer

/// Send messages to the Kafka cluster.
/// Please make sure to explicitly call ``triggerGracefulShutdown()`` when the ``KafkaProducer`` is not used anymore.
/// - Note: When messages get published to a non-existent topic, a new topic is created using the ``KafkaTopicConfiguration``
/// configuration object (only works if server has `auto.create.topics.enable` property set).
public final class KafkaProducer: Service, Sendable {
    typealias Producer = NIOAsyncSequenceProducer<
        KafkaProducerEvent,
        NIOAsyncSequenceProducerBackPressureStrategies.NoBackPressure,
        KafkaProducerCloseOnTerminate
    >

    /// State of the ``KafkaProducer``.
    private let stateMachine: NIOLockedValueBox<StateMachine>

    /// The configuration object of the producer client.
    private let config: KafkaProducerConfiguration
    /// Topic configuration that is used when a new topic has to be created by the producer.
    private let topicConfig: KafkaTopicConfiguration

    // Private initializer, use factory methods to create KafkaProducer
    /// Initialize a new ``KafkaProducer``.
    ///
    /// - Parameter stateMachine: The ``KafkaProducer/StateMachine`` instance associated with the ``KafkaProducer``.///
    /// - Parameter config: The ``KafkaProducerConfiguration`` for configuring the ``KafkaProducer``.
    /// - Parameter topicConfig: The ``KafkaTopicConfiguration`` used for newly created topics.
    /// - Throws: A ``KafkaError`` if initializing the producer failed.
    private init(
        stateMachine: NIOLockedValueBox<KafkaProducer.StateMachine>,
        config: KafkaProducerConfiguration,
        topicConfig: KafkaTopicConfiguration
    ) throws {
        self.stateMachine = stateMachine
        self.config = config
        self.topicConfig = topicConfig
    }

    /// Initialize a new ``KafkaProducer``.
    ///
    /// This factory method creates a producer without listening for events.
    ///
    /// - Parameter config: The ``KafkaProducerConfiguration`` for configuring the ``KafkaProducer``.
    /// - Parameter topicConfig: The ``KafkaTopicConfiguration`` used for newly created topics.
    /// - Parameter logger: A logger.
    /// - Returns: The newly created ``KafkaProducer``.
    /// - Throws: A ``KafkaError`` if initializing the producer failed.
    public static func makeProducer(
        config: KafkaProducerConfiguration = KafkaProducerConfiguration(),
        topicConfig: KafkaTopicConfiguration = KafkaTopicConfiguration(),
        logger: Logger
    ) throws -> KafkaProducer {
        let stateMachine = NIOLockedValueBox(StateMachine(logger: logger))

        let client = try RDKafkaClient.makeClient(
            type: .producer,
            configDictionary: config.dictionary,
            events: [.log], // No .deliveryReport here!
            logger: logger
        )

        let producer = try KafkaProducer(
            stateMachine: stateMachine,
            config: config,
            topicConfig: topicConfig
        )

        stateMachine.withLockedValue {
            $0.initialize(
                client: client,
                source: nil
            )
        }

        return producer
    }

    /// Initialize a new ``KafkaProducer`` and a ``KafkaProducerEvents`` asynchronous sequence.
    ///
    /// Use the asynchronous sequence to consume events.
    ///
    /// - Important: When the asynchronous sequence is deinited the producer will be shutdown and disallow sending more messages.
    /// Additionally, make sure to consume the asynchronous sequence otherwise the events will be buffered in memory indefinitely.
    ///
    /// - Parameter config: The ``KafkaProducerConfiguration`` for configuring the ``KafkaProducer``.
    /// - Parameter topicConfig: The ``KafkaTopicConfiguration`` used for newly created topics.
    /// - Parameter logger: A logger.
    /// - Returns: A tuple containing the created ``KafkaProducer`` and the ``KafkaProducerEvents``
    /// `AsyncSequence` used for receiving message events.
    /// - Throws: A ``KafkaError`` if initializing the producer failed.
    public static func makeProducerWithEvents(
        config: KafkaProducerConfiguration = KafkaProducerConfiguration(),
        topicConfig: KafkaTopicConfiguration = KafkaTopicConfiguration(),
        logger: Logger
    ) throws -> (KafkaProducer, KafkaProducerEvents) {
        let stateMachine = NIOLockedValueBox(StateMachine(logger: logger))

        let sourceAndSequence = NIOAsyncSequenceProducer.makeSequence(
            elementType: KafkaProducerEvent.self,
            backPressureStrategy: NIOAsyncSequenceProducerBackPressureStrategies.NoBackPressure(),
            delegate: KafkaProducerCloseOnTerminate(stateMachine: stateMachine)
        )
        let source = sourceAndSequence.source

        let client = try RDKafkaClient.makeClient(
            type: .producer,
            configDictionary: config.dictionary,
            events: [.log, .deliveryReport],
            logger: logger
        )

        let producer = try KafkaProducer(
            stateMachine: stateMachine,
            config: config,
            topicConfig: topicConfig
        )

        stateMachine.withLockedValue {
            $0.initialize(
                client: client,
                source: source
            )
        }

        let eventsSequence = KafkaProducerEvents(wrappedSequence: sourceAndSequence.sequence)
        return (producer, eventsSequence)
    }

    /// Start polling Kafka for events.
    ///
    /// - Returns: An awaitable task representing the execution of the poll loop.
    public func run() async throws {
        try await withGracefulShutdownHandler {
            try await self._run()
        } onGracefulShutdown: {
            self.triggerGracefulShutdown()
        }
    }

    private func _run() async throws {
        while !Task.isCancelled {
            let nextAction = self.stateMachine.withLockedValue { $0.nextPollLoopAction() }
            switch nextAction {
            case .pollWithoutYield(let client):
                // Drop any incoming events
                let _ = client.eventPoll()
            case .pollAndYield(let client, let source):
                let events = client.eventPoll()
                for event in events {
                    let producerEvent = KafkaProducerEvent(event)
                    // Ignore YieldResult as we don't support back pressure in KafkaProducer
                    _ = source?.yield(producerEvent)
                }
                try await Task.sleep(for: self.config.pollInterval)
            case .flushFinishSourceAndTerminatePollLoop(let client, let source):
                precondition(
                    0...Int(Int32.max) ~= self.config.flushTimeoutMilliseconds,
                    "Flush timeout outside of valid range \(0...Int32.max)"
                )
                try await client.flush(timeoutMilliseconds: Int32(self.config.flushTimeoutMilliseconds))
                source?.finish()
                return
            case .terminatePollLoop:
                return
            }
        }
    }

    /// Method to shutdown the ``KafkaProducer``.
    ///
    /// This method flushes any buffered messages and waits until a callback is received for all of them.
    /// Afterwards, it shuts down the connection to Kafka and cleans any remaining state up.
    private func triggerGracefulShutdown() {
        self.stateMachine.withLockedValue { $0.finish() }
    }

    /// Send messages to the Kafka cluster asynchronously. This method is non-blocking.
    /// Message send results shall be handled through the ``KafkaMessageAcknowledgements`` `AsyncSequence`.
    ///
    /// - Parameter message: The ``KafkaProducerMessage`` that is sent to the KafkaCluster.
    /// - Returns: Unique ``KafkaProducerMessageID``matching the ``KafkaAcknowledgedMessage/id`` property
    /// of the corresponding ``KafkaAcknowledgedMessage``.
    /// - Throws: A ``KafkaError`` if sending the message failed.
    @discardableResult
    public func send(_ message: KafkaProducerMessage) throws -> KafkaProducerMessageID {
        let action = try self.stateMachine.withLockedValue { try $0.send() }
        switch action {
        case .send(let client, let newMessageID, let topicHandles):
            try client.produce(
                message: message,
                newMessageID: newMessageID,
                topicConfig: self.topicConfig,
                topicHandles: topicHandles
            )
            return KafkaProducerMessageID(rawValue: newMessageID)
        }
    }
    
    func initTransactions(timeout: Duration = .seconds(5)) async throws {
        guard config.transactionalId != nil else {
            throw KafkaError.config(
                reason: "Could not initialize transactions because transactionalId is not set in config")
        }
        let client = try self.stateMachine.withLockedValue { try $0.initTransactions() }
        try await client.initTransactions(timeout: timeout)
    }
    
    func beginTransaction() throws {
        let client = try self.stateMachine.withLockedValue { try $0.transactionsClient() }
        try client.beginTransaction()
    }
    
    func send(
        offsets: RDKafkaTopicPartitionList,
        forConsumer consumer: KafkaConsumer,
        timeout: Duration = .kafkaUntilEndOfTransactionTimeout,
        attempts: UInt64 = .max
    ) async throws {
        let client = try self.stateMachine.withLockedValue { try $0.transactionsClient() }
        let consumerClient = try consumer.client()
        try await consumerClient.withKafkaHandlePointer {
            try await client.send(attempts: attempts, offsets: offsets, forConsumerKafkaHandle: $0, timeout: timeout)
        }
    }
    
    func abortTransaction(
        timeout: Duration = .kafkaUntilEndOfTransactionTimeout,
        attempts: UInt64) async throws {
        let client = try self.stateMachine.withLockedValue { try $0.transactionsClient() }
            try await client.abortTransaction(attempts: attempts, timeout: timeout)
    }
    
    
}

// MARK: - KafkaProducer + StateMachine

extension KafkaProducer {
    /// State machine representing the state of the ``KafkaProducer``.
    struct StateMachine: Sendable {
        /// A logger.
        let logger: Logger

        /// The state of the ``StateMachine``.
        enum State: Sendable {
            /// The state machine has been initialized with init() but is not yet Initialized
            /// using `func initialize()` (required).
            case uninitialized
            /// The ``KafkaProducer`` has started and is ready to use.
            ///
            /// - Parameter messageIDCounter:Used to incrementally assign unique IDs to messages.
            /// - Parameter client: Client used for handling the connection to the Kafka cluster.
            /// - Parameter source: ``NIOAsyncSequenceProducer/Source`` used for yielding new elements.
            /// - Parameter topicHandles: Class containing all topic names with their respective `rd_kafka_topic_t` pointer.
            case started(
                client: RDKafkaClient,
                messageIDCounter: UInt,
                source: Producer.Source?,
                topicHandles: RDKafkaTopicHandles
            )
<<<<<<< HEAD
            /// The ``KafkaProducer`` has started and is ready to use, transactions were initialized.
            ///
            /// - Parameter messageIDCounter:Used to incrementally assign unique IDs to messages.
            /// - Parameter client: Client used for handling the connection to the Kafka cluster.
            /// - Parameter source: ``NIOAsyncSequenceProducer/Source`` used for yielding new elements.
            /// - Parameter topicHandles: Class containing all topic names with their respective `rd_kafka_topic_t` pointer.
            case startedWithTransactions(
                client: RDKafkaClient,
                messageIDCounter: UInt,
                source: Producer.Source?,
                topicHandles: RDKafkaTopicHandles
            )
            /// Producer is still running but the acknowledgement asynchronous sequence was terminated.
            /// All incoming acknowledgements will be dropped.
=======
            /// Producer is still running but the event asynchronous sequence was terminated.
            /// All incoming events will be dropped.
>>>>>>> f8cb0a0a
            ///
            /// - Parameter client: Client used for handling the connection to the Kafka cluster.
            case consumptionStopped(client: RDKafkaClient)
            /// ``KafkaProducer/triggerGracefulShutdown()`` was invoked so we are flushing
            /// any messages that wait to be sent and serve any remaining queued callbacks.
            ///
            /// - Parameter client: Client used for handling the connection to the Kafka cluster.
            /// - Parameter source: ``NIOAsyncSequenceProducer/Source`` used for yielding new elements.
            case finishing(
                client: RDKafkaClient,
                source: Producer.Source?
            )
            /// The ``KafkaProducer`` has been shut down and cannot be used anymore.
            case finished
        }

        /// The current state of the StateMachine.
        var state: State = .uninitialized

        /// Delayed initialization of `StateMachine` as the `source` is not yet available
        /// when the normal initialization occurs.
        mutating func initialize(
            client: RDKafkaClient,
            source: Producer.Source?
        ) {
            guard case .uninitialized = self.state else {
                fatalError("\(#function) can only be invoked in state .uninitialized, but was invoked in state \(self.state)")
            }
            self.state = .started(
                client: client,
                messageIDCounter: 0,
                source: source,
                topicHandles: RDKafkaTopicHandles(client: client)
            )
        }

        /// Action to be taken when wanting to poll.
        enum PollLoopAction {
            /// Poll client.
            ///
            /// - Parameter client: Client used for handling the connection to the Kafka cluster.
            case pollWithoutYield(client: RDKafkaClient)
            /// Poll client and yield events if any received.
            ///
            /// - Parameter client: Client used for handling the connection to the Kafka cluster.
            /// - Parameter source: ``NIOAsyncSequenceProducer/Source`` used for yielding new elements.
            case pollAndYield(client: RDKafkaClient, source: Producer.Source?)
            /// Flush any outstanding producer messages.
            /// Then terminate the poll loop and finish the given `NIOAsyncSequenceProducerSource`.
            ///
            /// - Parameter client: Client used for handling the connection to the Kafka cluster.
            /// - Parameter source: ``NIOAsyncSequenceProducer/Source`` used for yielding new elements.
            case flushFinishSourceAndTerminatePollLoop(client: RDKafkaClient, source: Producer.Source?)
            /// Terminate the poll loop.
            case terminatePollLoop
        }

        /// Returns the next action to be taken when wanting to poll.
        /// - Returns: The next action to be taken, either polling or terminating the poll loop.
        ///
        /// - Important: This function throws a `fatalError` if called while in the `.initializing` state.
        mutating func nextPollLoopAction() -> PollLoopAction {
            switch self.state {
            case .uninitialized:
                fatalError("\(#function) invoked while still in state \(self.state)")
            case .started(let client, _, let source, _), .startedWithTransactions(let client, _, let source, _):
                return .pollAndYield(client: client, source: source)
            case .consumptionStopped(let client):
                return .pollWithoutYield(client: client)
            case .finishing(let client, let source):
                return .flushFinishSourceAndTerminatePollLoop(client: client, source: source)
            case .finished:
                return .terminatePollLoop
            }
        }

        /// Action to be taken when wanting to send a message.
        enum SendAction {
            /// Send the message.
            ///
            /// - Important: `newMessageID` is the new message ID assigned to the message to be sent.
            case send(
                client: RDKafkaClient,
                newMessageID: UInt,
                topicHandles: RDKafkaTopicHandles
            )
        }

        /// Get action to be taken when wanting to send a message.
        ///
        /// - Returns: The action to be taken.
        mutating func send() throws -> SendAction {
            switch self.state {
            case .uninitialized:
                fatalError("\(#function) invoked while still in state \(self.state)")
            case .started(let client, let messageIDCounter, let source, let topicHandles):
                let newMessageID = messageIDCounter + 1
                self.state = .started(
                    client: client,
                    messageIDCounter: newMessageID,
                    source: source,
                    topicHandles: topicHandles
                )
                return .send(
                    client: client,
                    newMessageID: newMessageID,
                    topicHandles: topicHandles
                )
            case .startedWithTransactions(let client, let messageIDCounter, let source, let topicHandles):
                let newMessageID = messageIDCounter + 1
                self.state = .startedWithTransactions(
                    client: client,
                    messageIDCounter: newMessageID,
                    source: source,
                    topicHandles: topicHandles
                )
                return .send(
                    client: client,
                    newMessageID: newMessageID,
                    topicHandles: topicHandles
                )
            case .consumptionStopped:
                throw KafkaError.connectionClosed(reason: "Sequence consuming events was abruptly terminated, producer closed")
            case .finishing:
                throw KafkaError.connectionClosed(reason: "Producer in the process of finishing")
            case .finished:
                throw KafkaError.connectionClosed(reason: "Tried to produce a message with a closed producer")
            }
        }

        /// Action to take after invoking ``KafkaProducer/StateMachine/stopConsuming()``.
        enum StopConsumingAction {
            /// Finish the given `NIOAsyncSequenceProducerSource`.
            ///
            /// - Parameter source: ``NIOAsyncSequenceProducer/Source`` used for yielding new elements.
            case finishSource(source: Producer.Source?)
        }

        /// The events asynchronous sequence was terminated.
        /// All incoming events will be dropped.
        mutating func stopConsuming() -> StopConsumingAction? {
            switch self.state {
            case .uninitialized:
                fatalError("\(#function) invoked while still in state \(self.state)")
            case .consumptionStopped:
                fatalError("messageSequenceTerminated() must not be invoked more than once")
            case .started(let client, _, let source, _), .startedWithTransactions(let client, _, let source, _):
                self.state = .consumptionStopped(client: client)
                return .finishSource(source: source)
            case .finishing(let client, let source):
                // Setting source to nil to prevent incoming events from buffering in `source`
                self.state = .finishing(client: client, source: nil)
                return .finishSource(source: source)
            case .finished:
                break
            }
            return nil
        }

        /// Get action to be taken when wanting to do close the producer.
        ///
        /// - Important: This function throws a `fatalError` if called while in the `.initializing` state.
        mutating func finish() {
            switch self.state {
            case .uninitialized:
                fatalError("\(#function) invoked while still in state \(self.state)")
            case .started(let client, _, let source, _), .startedWithTransactions(let client, _, let source, _):
                self.state = .finishing(client: client, source: source)
            case .consumptionStopped(let client):
                self.state = .finishing(client: client, source: nil)
            case .finishing, .finished:
                break
            }
        }

        mutating func initTransactions() throws -> RDKafkaClient {
            switch self.state {
            case .uninitialized:
                fatalError("\(#function) invoked while still in state \(self.state)")
            case .started(let client, let messageIDCounter, let source, let topicHandles):
                self.state = .startedWithTransactions(client: client, messageIDCounter: messageIDCounter, source: source, topicHandles: topicHandles)
                return client
            case .startedWithTransactions:
                throw KafkaError.config(reason: "Transactions were already initialized")
            case .consumptionStopped, .finishing, .finished:
                throw KafkaError.connectionClosed(reason: "Producer is stopping or finished")
            }
        }
        
        func transactionsClient() throws -> RDKafkaClient {
            guard case let .startedWithTransactions(client, _, _, _) = self.state else {
                throw KafkaError.transactionAborted(reason: "Transactions were not initialized or producer is being stopped")
            }
            return client
        }
    }
}<|MERGE_RESOLUTION|>--- conflicted
+++ resolved
@@ -324,7 +324,6 @@
                 source: Producer.Source?,
                 topicHandles: RDKafkaTopicHandles
             )
-<<<<<<< HEAD
             /// The ``KafkaProducer`` has started and is ready to use, transactions were initialized.
             ///
             /// - Parameter messageIDCounter:Used to incrementally assign unique IDs to messages.
@@ -337,12 +336,8 @@
                 source: Producer.Source?,
                 topicHandles: RDKafkaTopicHandles
             )
-            /// Producer is still running but the acknowledgement asynchronous sequence was terminated.
-            /// All incoming acknowledgements will be dropped.
-=======
             /// Producer is still running but the event asynchronous sequence was terminated.
             /// All incoming events will be dropped.
->>>>>>> f8cb0a0a
             ///
             /// - Parameter client: Client used for handling the connection to the Kafka cluster.
             case consumptionStopped(client: RDKafkaClient)
