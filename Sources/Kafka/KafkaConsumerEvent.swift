--- conflicted
+++ resolved
@@ -98,8 +98,6 @@
 
 /// An enumeration representing events that can be received through the ``KafkaConsumerEvents`` asynchronous sequence.
 public enum KafkaConsumerEvent: Sendable, Hashable {
-    /// Statistics from librdkafka
-    case statistics(KafkaStatistics)
     /// Rebalance from librdkafka
     case rebalance(RebalanceAction)
     /// - Important: Always provide a `default` case when switiching over this `enum`.
@@ -107,15 +105,10 @@
 
     internal init(_ event: RDKafkaClient.KafkaEvent) {
         switch event {
-<<<<<<< HEAD
-        case .statistics(let stat):
-            self = .statistics(stat)
+        case .statistics:
+            fatalError("Cannot cast \(event) to KafkaConsumerEvent")
         case .rebalance(let action):
             self = .rebalance(action)
-=======
-        case .statistics:
-            fatalError("Cannot cast \(event) to KafkaConsumerEvent")
->>>>>>> 298067a9
         case .deliveryReport:
             fatalError("Cannot cast \(event) to KafkaConsumerEvent")
         }
