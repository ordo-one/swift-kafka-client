--- conflicted
+++ resolved
@@ -162,22 +162,12 @@
     ) throws -> (KafkaProducer, KafkaProducerEvents) {
         let stateMachine = NIOLockedValueBox(StateMachine(logger: logger))
 
-<<<<<<< HEAD
-        let sourceAndSequence = NIOAsyncSequenceProducer.makeSequence(
-            elementType: KafkaProducerEvent.self,
-            backPressureStrategy: NIOAsyncSequenceProducerBackPressureStrategies.NoBackPressure(),
-            delegate: KafkaProducerCloseOnTerminate(stateMachine: stateMachine)
-        )
-        let source = sourceAndSequence.source
-
         var subscribedEvents: [RDKafkaEvent] = [.log, .deliveryReport]
         // Listen to statistics events when statistics enabled
         if case .enabled = configuration.metrics {
             subscribedEvents.append(.statistics)
         }
 
-=======
->>>>>>> 8592c61a
         let client = try RDKafkaClient.makeClient(
             type: .producer,
             configDictionary: configuration.dictionary,
