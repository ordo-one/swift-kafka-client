//===----------------------------------------------------------------------===//
//
// This source file is part of the swift-kafka-client open source project
//
// Copyright (c) 2022 Apple Inc. and the swift-kafka-client project authors
// Licensed under Apache License v2.0
//
// See LICENSE.txt for license information
// See CONTRIBUTORS.txt for the list of swift-kafka-client project authors
//
// SPDX-License-Identifier: Apache-2.0
//
//===----------------------------------------------------------------------===//

import Logging
import NIOConcurrencyHelpers
import NIOCore
import ServiceLifecycle

// MARK: - KafkaConsumerEventsDelegate

/// `NIOAsyncSequenceProducerDelegate` for ``KafkaConsumerEvents``.
internal struct KafkaConsumerEventsDelegate: Sendable {
    let stateMachine: NIOLockedValueBox<KafkaConsumer.StateMachine>
}

extension KafkaConsumerEventsDelegate: NIOAsyncSequenceProducerDelegate {
    func produceMore() {
        return // no backpressure
    }

    func didTerminate() {
<<<<<<< HEAD
        return  // no backpressure
=======
        return // We have to call poll for events anyway, nothing to do here
>>>>>>> 298067a9
    }
}

// MARK: - KafkaConsumerEvents

/// `AsyncSequence` implementation for handling ``KafkaConsumerEvent``s emitted by Kafka.
public struct KafkaConsumerEvents: Sendable, AsyncSequence {
    public typealias Element = KafkaConsumerEvent
    typealias BackPressureStrategy = NIOAsyncSequenceProducerBackPressureStrategies.NoBackPressure
    typealias WrappedSequence = NIOAsyncSequenceProducer<Element, BackPressureStrategy, KafkaConsumerEventsDelegate>
    let wrappedSequence: WrappedSequence

    /// `AsynceIteratorProtocol` implementation for handling ``KafkaConsumerEvent``s emitted by Kafka.
    public struct AsyncIterator: AsyncIteratorProtocol {
        var wrappedIterator: WrappedSequence.AsyncIterator

        public mutating func next() async -> Element? {
            await self.wrappedIterator.next()
        }
    }

    public func makeAsyncIterator() -> AsyncIterator {
        return AsyncIterator(wrappedIterator: self.wrappedSequence.makeAsyncIterator())
    }
}

// MARK: - KafkaConsumerMessages

/// `AsyncSequence` implementation for handling messages received from the Kafka cluster (``KafkaConsumerMessage``).
public struct KafkaConsumerMessages: Sendable, AsyncSequence {
    typealias LockedMachine = NIOLockedValueBox<KafkaConsumer.StateMachine>
<<<<<<< HEAD
    
    let stateMachine: LockedMachine
    let pollInterval: Duration
    let enablePartitionEof: Bool
=======

    let stateMachine: LockedMachine
    let pollInterval: Duration
>>>>>>> 298067a9

    public typealias Element = KafkaConsumerMessage

    /// `AsynceIteratorProtocol` implementation for handling messages received from the Kafka cluster (``KafkaConsumerMessage``).
    public struct AsyncIterator: AsyncIteratorProtocol {
<<<<<<< HEAD
        private let stateMachine: MachineHolder
        let pollInterval: Duration
        let enablePartitionEof: Bool
        
        weak var cachedClient: RDKafkaClient?
        var messagesCount: Int = 0
        
        private final class MachineHolder: Sendable { // only for deinit
            let stateMachine: LockedMachine
            init(stateMachine: LockedMachine) {
                self.stateMachine = stateMachine
            }

            deinit {
                self.stateMachine.withLockedValue { $0.finishMessageConsumption() }
=======
        private let stateMachineHolder: MachineHolder
        let pollInterval: Duration

        private final class MachineHolder: Sendable { // only for deinit
            let stateMachine: LockedMachine

            init(stateMachine: LockedMachine) {
                self.stateMachine = stateMachine
>>>>>>> 298067a9
            }
        }
        
        init(stateMachine: LockedMachine, pollInterval: Duration, enablePartitionEof: Bool) {
            self.stateMachine = .init(stateMachine: stateMachine)
            self.pollInterval = pollInterval
            self.enablePartitionEof = enablePartitionEof
        }

<<<<<<< HEAD
        public mutating func next() async throws -> Element? {
            defer {
                self.messagesCount += 1
                if self.messagesCount >= 100 {
                    self.cachedClient = nil
                    self.messagesCount = 0
                }
            }
            while !Task.isCancelled {
                if let client = self.cachedClient, // fast path
                   let message = try client.consumerPoll() {
                    if !message.eof || self.enablePartitionEof {
                        return message
                    } else {
                        continue
                    }
                }
                let action = self.stateMachine.stateMachine.withLockedValue { $0.nextConsumerPollLoopAction() }
                switch action {
                case .poll(let client):
                    let message = try client.consumerPoll()
                    guard let message else {
                        self.cachedClient = nil
                        self.messagesCount = 0
                        try await Task.sleep(for: self.pollInterval)
                        continue
                    }
                    if message.eof && !self.enablePartitionEof {
                        continue
                    }
                    self.cachedClient = client
                    return message
                case .suspendPollLoop:
                    try await Task.sleep(for: self.pollInterval)
=======
            deinit {
                self.stateMachine.withLockedValue { $0.finishMessageConsumption() }
            }
        }

        init(stateMachine: LockedMachine, pollInterval: Duration) {
            self.stateMachineHolder = .init(stateMachine: stateMachine)
            self.pollInterval = pollInterval
        }

        public func next() async throws -> Element? {
            // swift-kafka-client issue: https://github.com/swift-server/swift-kafka-client/issues/165
            // Currently use Task.sleep() if no new messages, should use task executor preference when implemented:
            // https://github.com/apple/swift-evolution/blob/main/proposals/0417-task-executor-preference.md
            while !Task.isCancelled {
                let action = self.stateMachineHolder.stateMachine.withLockedValue { $0.nextConsumerPollLoopAction() }

                switch action {
                case .poll(let client):
                    if let message = try client.consumerPoll() { // non-blocking call
                        return message
                    }
                    try await Task.sleep(for: self.pollInterval)
                case .suspendPollLoop:
                    try await Task.sleep(for: self.pollInterval) // not started yet
>>>>>>> 298067a9
                case .terminatePollLoop:
                    return nil
                }
            }
            return nil
        }
    }

    public func makeAsyncIterator() -> AsyncIterator {
        return AsyncIterator(
            stateMachine: self.stateMachine,
<<<<<<< HEAD
            pollInterval: self.pollInterval,
            enablePartitionEof: self.enablePartitionEof
=======
            pollInterval: self.pollInterval
>>>>>>> 298067a9
        )
    }
}

// MARK: - KafkaConsumer

/// A ``KafkaConsumer `` can be used to consume messages from a Kafka cluster.
public final class KafkaConsumer: Sendable, Service {
<<<<<<< HEAD
    typealias ProducerEvents = NIOAsyncSequenceProducer<
        KafkaConsumerEvent,
        NIOAsyncSequenceProducerBackPressureStrategies.NoBackPressure,
        KafkaConsumerEventsDelegate
    >

=======
>>>>>>> 298067a9
    /// The configuration object of the consumer client.
    private let configuration: KafkaConsumerConfiguration
    /// A logger.
    private let logger: Logger
    /// State of the `KafkaConsumer`.
    private let stateMachine: NIOLockedValueBox<StateMachine>
    
    /// An asynchronous sequence containing messages from the Kafka cluster.
    public let messages: KafkaConsumerMessages

    // Private initializer, use factory method or convenience init to create KafkaConsumer
    /// Initialize a new ``KafkaConsumer``.
    /// To listen to incoming messages, please subscribe to a list of topics using ``subscribe()``
    /// or assign the consumer to a particular topic + partition pair using ``assign(topic:partition:offset:)``.
    ///
    /// - Parameters:
    ///     - client: Client used for handling the connection to the Kafka cluster.
    ///     - stateMachine: The state machine containing the state of the ``KafkaConsumer``.
    ///     - configuration: The ``KafkaConsumerConfiguration`` for configuring the ``KafkaConsumer``.
    ///     - logger: A logger.
    /// - Throws: A ``KafkaError`` if the initialization failed.
    private init(
        client: RDKafkaClient,
        stateMachine: NIOLockedValueBox<StateMachine>,
        configuration: KafkaConsumerConfiguration,
        logger: Logger,
        eventSource: ProducerEvents.Source? = nil
    ) throws {
        self.configuration = configuration
        self.stateMachine = stateMachine
        self.logger = logger

        self.messages = KafkaConsumerMessages(
            stateMachine: self.stateMachine,
<<<<<<< HEAD
            pollInterval: configuration.pollInterval,
            enablePartitionEof: configuration.enablePartitionEof
=======
            pollInterval: configuration.pollInterval
>>>>>>> 298067a9
        )

        self.stateMachine.withLockedValue {
            $0.initialize(
<<<<<<< HEAD
                client: client,
                eventSource: eventSource
=======
                client: client
>>>>>>> 298067a9
            )
        }
    }

    /// Initialize a new ``KafkaConsumer``.
    ///
    /// This creates a consumer without that does not listen to any events other than consumer messages.
    ///
    /// - Parameters:
    ///     - configuration: The ``KafkaConsumerConfiguration`` for configuring the ``KafkaConsumer``.
    ///     - logger: A logger.
    /// - Returns: The newly created ``KafkaConsumer``.
    /// - Throws: A ``KafkaError`` if the initialization failed.
    public convenience init(
        configuration: KafkaConsumerConfiguration,
        logger: Logger
    ) throws {
        var subscribedEvents: [RDKafkaEvent] = [.log]

        // Only listen to offset commit events when autoCommit is false
        if configuration.isAutoCommitEnabled == false {
            subscribedEvents.append(.offsetCommit)
        }
<<<<<<< HEAD
        
        if configuration.statisticsInterval != .disable {
=======
        if configuration.metrics.enabled {
>>>>>>> 298067a9
            subscribedEvents.append(.statistics)
        }

        let client = try RDKafkaClient.makeClient(
            type: .consumer,
            configDictionary: configuration.dictionary,
            events: subscribedEvents,
            logger: logger
        )

        let stateMachine = NIOLockedValueBox(StateMachine())

        try self.init(
            client: client,
            stateMachine: stateMachine,
            configuration: configuration,
            logger: logger
        )
    }

    /// Initialize a new ``KafkaConsumer`` and a ``KafkaConsumerEvents`` asynchronous sequence.
    ///
    /// Use the asynchronous sequence to consume events.
    ///
    /// - Important: When the asynchronous sequence is deinited the producer will be shut down and disallowed from sending more messages.
    /// Additionally, make sure to consume the asynchronous sequence otherwise the events will be buffered in memory indefinitely.
    ///
    /// - Parameters:
    ///     - configuration: The ``KafkaConsumerConfiguration`` for configuring the ``KafkaConsumer``.
    ///     - logger: A logger.
    /// - Returns: A tuple containing the created ``KafkaConsumer`` and the ``KafkaConsumerEvents``
    /// `AsyncSequence` used for receiving message events.
    /// - Throws: A ``KafkaError`` if the initialization failed.
    public static func makeConsumerWithEvents(
        configuration: KafkaConsumerConfiguration,
        logger: Logger
    ) throws -> (KafkaConsumer, KafkaConsumerEvents) {
        var subscribedEvents: [RDKafkaEvent] = [.log]
        // Only listen to offset commit events when autoCommit is false
        if configuration.isAutoCommitEnabled == false {
            subscribedEvents.append(.offsetCommit)
        }
<<<<<<< HEAD
        if configuration.statisticsInterval != .disable {
            subscribedEvents.append(.statistics)
        }
//        NOTE: since now consumer is being polled with rd_kafka_consumer_poll,
//        we have to listen for rebalance through callback, otherwise consumer may fail
//        if configuration.listenForRebalance {
//            subscribedEvents.append(.rebalance)
//        }
        
        // we assign events once, so it is always thread safe -> @unchecked Sendable
        // but before start of consumer
        final class EventsInFutureWrapper: @unchecked Sendable {
            weak var consumer: KafkaConsumer? = nil
        }
        
        let wrapper = EventsInFutureWrapper()
        
        // as kafka_consumer_poll is used, we MUST define rebalance cb instead of listening to events
        let rebalanceCallBackStorage: RDKafkaClient.RebalanceCallbackStorage?
        if configuration.listenForRebalance {
            rebalanceCallBackStorage = RDKafkaClient.RebalanceCallbackStorage { rebalanceEvent in
                let action = wrapper.consumer?.stateMachine.withLockedValue { $0.nextEventPollLoopAction() }
                switch action {
                case .pollForEvents(_, let eventSource):
                    // FIXME: in fact, it is better to put to messages sequence
                    // but so far there is no particular design for rebalance
                    // so, let's put it to events as previously
                    _ = eventSource?.yield(.init(rebalanceEvent))
                default:
                    return
                }
            }
        } else {
            rebalanceCallBackStorage = nil
        }
=======
        if configuration.metrics.enabled {
            subscribedEvents.append(.statistics)
        }
>>>>>>> 298067a9

        let client = try RDKafkaClient.makeClient(
            type: .consumer,
            configDictionary: configuration.dictionary,
            events: subscribedEvents,
            logger: logger,
            rebalanceCallBackStorage: rebalanceCallBackStorage
        )

        let stateMachine = NIOLockedValueBox(StateMachine())
        
        // Note:
        // It's crucial to initialize the `sourceAndSequence` variable AFTER `client`.
        // This order is important to prevent the accidental triggering of `KafkaConsumerCloseOnTerminate.didTerminate()`.
        // If this order is not met and `RDKafkaClient.makeClient()` fails,
        // it leads to a call to `stateMachine.messageSequenceTerminated()` while it's still in the `.uninitialized` state.
        let sourceAndSequence = NIOAsyncSequenceProducer.makeSequence(
            elementType: KafkaConsumerEvent.self,
            backPressureStrategy: NIOAsyncSequenceProducerBackPressureStrategies.NoBackPressure(),
            finishOnDeinit: true,
            delegate: KafkaConsumerEventsDelegate(stateMachine: stateMachine)
        )
        
        let consumer = try KafkaConsumer(
            client: client,
            stateMachine: stateMachine,
            configuration: configuration,
            logger: logger,
            eventSource: sourceAndSequence.source
        )
        wrapper.consumer = consumer

        let eventsSequence = KafkaConsumerEvents(wrappedSequence: sourceAndSequence.sequence)
        return (consumer, eventsSequence)
    }

    /// Subscribe to the given list of `topics`.
    /// The partition assignment happens automatically using `KafkaConsumer`'s consumer group.
    /// - Parameter topics: An array of topic names to subscribe to.
    /// - Throws: A ``KafkaError`` if subscribing to the topic list failed.
    private func subscribe(topics: [String]) throws {
        let action = self.stateMachine.withLockedValue { $0.setUpConnection() }
        if topics.isEmpty {
            return
        }
        switch action {
        case .setUpConnection(let client):
            let subscription = RDKafkaTopicPartitionList()
            for topic in topics {
                subscription.add(
                    topic: topic,
                    partition: KafkaPartition.unassigned
                )
            }
            try client.subscribe(topicPartitionList: subscription)
        case .consumerClosed:
            throw KafkaError.connectionClosed(reason: "Consumer deinitialized before setup")
        }
    }

    /// Assign the``KafkaConsumer`` to a specific `partition` of a `topic`.
    /// - Parameter topic: Name of the topic that this ``KafkaConsumer`` will read from.
    /// - Parameter partition: Partition that this ``KafkaConsumer`` will read from.
    /// - Parameter offset: The offset to start consuming from.
    /// Defaults to the end of the Kafka partition queue (meaning wait for next produced message).
    /// - Throws: A ``KafkaError`` if the consumer could not be assigned to the topic + partition pair.
    private func assign(
        partitions: [KafkaConsumerConfiguration.ConsumptionStrategy.TopicPartition]
    ) async throws {
        let action = self.stateMachine.withLockedValue { $0.setUpConnection() }
        switch action {
        case .setUpConnection(let client):
            let assignment = RDKafkaTopicPartitionList()
<<<<<<< HEAD
            for partition in partitions {
                assignment.setOffset(topic: partition.topic, partition: partition.partition, offset: partition.offset)
            }
            try await client.assign(topicPartitionList: assignment)
        case .consumerClosed:
            throw KafkaError.connectionClosed(reason: "Consumer deinitialized before setup")
        }
    }
    
    /// Subscribe to the given list of `topics`.
    /// The partition assignment happens automatically using `KafkaConsumer`'s consumer group.
    /// - Parameter topics: An array of topic names to subscribe to.
    /// - Throws: A ``KafkaError`` if subscribing to the topic list failed.
    public func subscribeTopics(topics: [String]) throws {
        if topics.isEmpty {
            return
        }
        let client = try self.stateMachine.withLockedValue { try $0.client() }
        let subscription = RDKafkaTopicPartitionList()
        for topic in topics {
            subscription.add(topic: topic, partition: KafkaPartition.unassigned)
        }
        try client.subscribe(topicPartitionList: subscription)
    }
        
    
    public func assign(_ list: KafkaTopicList?) async throws {
        let action = self.stateMachine.withLockedValue { $0.seekOrRebalance() }
        switch action {
        case .allowed(let client):
            try await client.assign(topicPartitionList: list?.list)
        case .denied(let err):
            throw KafkaError.client(reason: err)
        }
    }
    
    public func incrementalAssign(_ list: KafkaTopicList) async throws {
        let action = self.stateMachine.withLockedValue { $0.seekOrRebalance() }
        switch action {
        case .allowed(let client):
            try await client.incrementalAssign(topicPartitionList: list.list)
        case .denied(let err):
            throw KafkaError.client(reason: err)
        }
    }
    
    public func incrementalUnassign(_ list: KafkaTopicList) async throws {
        let action = self.stateMachine.withLockedValue { $0.seekOrRebalance() }
        switch action {
        case .allowed(let client):
            try await client.incrementalUnassign(topicPartitionList: list.list)
        case .denied(let err):
            throw KafkaError.client(reason: err)
        }
    }
    
    // TODO: add docc: timeout = 0 -> async (no errors reported)
    public func seek(_ list: KafkaTopicList, timeout: Duration) async throws {
        let action = self.stateMachine.withLockedValue { $0.seekOrRebalance() }
        switch action {
        case .allowed(let client):
            try await client.seek(topicPartitionList: list.list, timeout: timeout)
        case .denied(let err):
            throw KafkaError.client(reason: err)
=======
            assignment.setOffset(topic: topic, partition: partition, offset: Int64(offset.rawValue))
            try client.assign(topicPartitionList: assignment)
        case .consumerClosed:
            throw KafkaError.connectionClosed(reason: "Consumer deinitialized before setup")
>>>>>>> 298067a9
        }
    }
    
    public func metadata() async throws -> KafkaMetadata {
        try await client().metadata()
    }

    /// Start the ``KafkaConsumer``.
    ///
    /// - Important: This method **must** be called and will run until either the calling task is cancelled or gracefully shut down.
    public func run() async throws {
        try await withGracefulShutdownHandler {
            try await self._run()
        } onGracefulShutdown: {
            self.triggerGracefulShutdown()
        }
    }

    private func _run() async throws {
        switch self.configuration.consumptionStrategy._internal {
<<<<<<< HEAD
        case .partitions(_, let partitions):
            try await self.assign(partitions: partitions)
=======
        case .partition(groupID: _, topic: let topic, partition: let partition, offset: let offset):
            try self.assign(topic: topic, partition: partition, offset: offset)
>>>>>>> 298067a9
        case .group(groupID: _, topics: let topics):
            try self.subscribe(topics: topics)
        }
        try await self.eventRunLoop()
<<<<<<< HEAD
        /*
        try await withThrowingTaskGroup(of: Void.self) { group in
            group.addTask {
                try await self.eventRunLoop()
            }

            group.addTask {
                try await self.messageRunLoop()
            }

            // Throw when one of the two child task throws
            try await group.next()
            try await group.next()
        }
         */
=======
>>>>>>> 298067a9
    }

    /// Run loop polling Kafka for new events.
    private func eventRunLoop() async throws {
        var pollInterval = configuration.pollInterval
        var events = [RDKafkaClient.KafkaEvent]()
        events.reserveCapacity(100)
        while !Task.isCancelled {
            let nextAction = self.stateMachine.withLockedValue { $0.nextEventPollLoopAction() }
            switch nextAction {
            case .pollForEvents(let client, let eventSource):
                // Event poll to serve any events queued inside of `librdkafka`.
<<<<<<< HEAD
                let shouldSleep = client.eventPoll(events: &events)
                for event in events {
                    switch event {
                    case .statistics(let statistics):
                        _ = eventSource?.yield(.statistics(statistics))
                    case .rebalance(let rebalance):
                        self.logger.info("rebalance received \(rebalance), source nil: \(eventSource == nil)")
                        if let eventSource {
                            _ = eventSource.yield(.rebalance(rebalance))
                        } else {
                            try await client.assign(topicPartitionList: nil) // fallback
                        }
                    default:
                        break // Ignore
                    }
                }
                if shouldSleep {
                    pollInterval = min(self.configuration.pollInterval, pollInterval * 2)
                    try await Task.sleep(for: pollInterval)
                } else {
                    pollInterval = max(pollInterval / 3, .microseconds(1))
                    await Task.yield()
                }
            case .terminatePollLoop:
                return
            }
        }
    }
/*
    /// Run loop polling Kafka for new consumer messages.
    private func messageRunLoop() async throws {
        let maxAllowedMessages: Int
        switch configuration.backPressureStrategy._internal {
        case .watermark(let lowWatermark, let highWatermark):
            maxAllowedMessages = max(highWatermark - lowWatermark, 1)
        }
        while !Task.isCancelled {
            let nextAction = self.stateMachine.withLockedValue { $0.nextConsumerPollLoopAction() }
            switch nextAction {
            case .pollForAndYieldMessages(let client, let source):
                // Poll for new consumer messages.
                let messageResults = self.batchConsumerPoll(client: client, maxMessages: maxAllowedMessages)
                if messageResults.isEmpty {
                    self.stateMachine.withLockedValue { $0.waitForNewMessages() }
                } else {
                    let yieldResult = source.yield(contentsOf: messageResults)
                    switch yieldResult {
                    case .produceMore:
=======
                let events = client.eventPoll()
                for event in events {
                    switch event {
                    case .statistics(let statistics):
                        self.configuration.metrics.update(with: statistics)
                    default:
>>>>>>> 298067a9
                        break
                    }
                }
<<<<<<< HEAD
            case .pollForMessagesIfAvailable(let client, let source):
                let messageResults = self.batchConsumerPoll(client: client, maxMessages: maxAllowedMessages)
                if messageResults.isEmpty {
                    // Still no new messages, so sleep.
                    try await Task.sleep(for: self.configuration.pollInterval)
                } else {
                    // New messages were produced to the partition that we previously finished reading.
                    let yieldResult = source.yield(contentsOf: messageResults)
                    switch yieldResult {
                    case .produceMore:
                        break
                    case .stopProducing:
                        self.stateMachine.withLockedValue { $0.stopProducing() }
                    case .dropped:
                        return
                    }
                }
            case .suspendPollLoop:
=======
>>>>>>> 298067a9
                try await Task.sleep(for: self.configuration.pollInterval)
            case .terminatePollLoop:
                return
            }
        }
    }
<<<<<<< HEAD
*/
    /// Read `maxMessages` consumer messages from Kafka.
    ///
    /// - Parameters:
    ///     - client: Client used for handling the connection to the Kafka cluster.
    ///     - maxMessages: Maximum amount of consumer messages to read in this invocation.
    private func batchConsumerPoll(
        client: RDKafkaClient,
        maxMessages: Int = 100
    ) -> [Result<KafkaConsumerMessage, Error>] {
        var messageResults = [Result<KafkaConsumerMessage, Error>]()
        messageResults.reserveCapacity(maxMessages)

        for _ in 0..<maxMessages {
            var result: Result<KafkaConsumerMessage, Error>?
            do {
                if let message = try client.consumerPoll() {
                    result = .success(message)
                }
            } catch {
                result = .failure(error)
            }

            guard let result else {
                return messageResults
            }
            messageResults.append(result)
        }

        return messageResults
    }
=======
>>>>>>> 298067a9

    /// Mark all messages up to the passed message in the topic as read.
    /// Schedules a commit and returns immediately.
    /// Any errors encountered after scheduling the commit will be discarded.
    ///
    /// This method is only used for manual offset management.
    ///
    /// - Warning: This method fails if the ``KafkaConsumerConfiguration/isAutoCommitEnabled`` configuration property is set to `true` (default).
    ///
    /// - Parameters:
    ///     - message: Last received message that shall be marked as read.
    /// - Throws: A ``KafkaError`` if committing failed.
    public func scheduleCommit(_ message: KafkaConsumerMessage) throws {
        let action = self.stateMachine.withLockedValue { $0.commit() }
        switch action {
        case .throwClosedError:
            throw KafkaError.connectionClosed(reason: "Tried to commit message offset on a closed consumer")
        case .commit(let client):
            guard self.configuration.isAutoCommitEnabled == false else {
                throw KafkaError.config(reason: "Committing manually only works if isAutoCommitEnabled set to false")
            }

            try client.scheduleCommit(message)
        }
    }

    @available(*, deprecated, renamed: "commit")
    public func commitSync(_ message: KafkaConsumerMessage) async throws {
        try await self.commit(message)
    }

    /// Mark all messages up to the passed message in the topic as read.
    /// Awaits until the commit succeeds or an error is encountered.
    ///
    /// This method is only used for manual offset management.
    ///
    /// - Warning: This method fails if the ``KafkaConsumerConfiguration/isAutoCommitEnabled`` configuration property is set to `true` (default).
    ///
    /// - Parameters:
    ///     - message: Last received message that shall be marked as read.
    /// - Throws: A ``KafkaError`` if committing failed.
    public func commit(_ message: KafkaConsumerMessage) async throws {
        let action = self.stateMachine.withLockedValue { $0.commit() }
        switch action {
        case .throwClosedError:
            throw KafkaError.connectionClosed(reason: "Tried to commit message offset on a closed consumer")
        case .commit(let client):
            guard self.configuration.isAutoCommitEnabled == false else {
                throw KafkaError.config(reason: "Committing manually only works if isAutoCommitEnabled set to false")
            }

            try await client.commit(message)
        }
    }

    /// This function is used to gracefully shut down a Kafka consumer client.
    ///
    /// - Note: Invoking this function is not always needed as the ``KafkaConsumer``
    /// will already shut down when consumption of the ``KafkaConsumerMessages`` has ended.
    public func triggerGracefulShutdown() {
        let action = self.stateMachine.withLockedValue { $0.finish() }
        switch action {
        case .triggerGracefulShutdown(let client):
            self._triggerGracefulShutdown(
                client: client,
                logger: self.logger
            )
        case .none:
            return
        }
    }

    private func _triggerGracefulShutdown(
        client: RDKafkaClient,
        logger: Logger
    ) {
        do {
            try client.consumerClose()
        } catch {
            if let error = error as? KafkaError {
                logger.error("Closing KafkaConsumer failed: \(error.description)")
            } else {
                logger.error("Caught unknown error: \(error)")
            }
        }
    }

    func client() throws -> RDKafkaClient {
        return try self.stateMachine.withLockedValue { try $0.client() }
    }
}

// MARK: - KafkaConsumer + StateMachine

extension KafkaConsumer {
    /// State machine representing the state of the ``KafkaConsumer``.
    struct StateMachine: Sendable {
        /// The state of the ``StateMachine``.
        enum State: Sendable {
            /// The state machine has been initialized with init() but is not yet Initialized
            /// using `func initialize()` (required).
            case uninitialized
            /// We are in the process of initializing the ``KafkaConsumer``,
            /// though ``subscribe()`` / ``assign()`` have not been invoked.
            ///
            /// - Parameter client: Client used for handling the connection to the Kafka cluster.
            /// - Parameter source: The source for yielding new messages.
            /// - Parameter eventSource: ``NIOAsyncSequenceProducer/Source`` used for yielding new events.
            case initializing(
<<<<<<< HEAD
                client: RDKafkaClient,
                eventSource: ProducerEvents.Source?
=======
                client: RDKafkaClient
>>>>>>> 298067a9
            )
            /// The ``KafkaConsumer`` is consuming messages.
            ///
            /// - Parameter client: Client used for handling the connection to the Kafka cluster.
<<<<<<< HEAD
            /// - Parameter eventSource: ``NIOAsyncSequenceProducer/Source`` used for yielding new events.
            case running(client: RDKafkaClient, eventSource: ProducerEvents.Source?)
=======
            /// - Parameter state: State of the event loop fetching new consumer messages.
            case running(client: RDKafkaClient)
>>>>>>> 298067a9
            /// The ``KafkaConsumer/triggerGracefulShutdown()`` has been invoked.
            /// We are now in the process of commiting our last state to the broker.
            ///
            /// - Parameter client: Client used for handling the connection to the Kafka cluster.
            /// - Parameter eventSource: ``NIOAsyncSequenceProducer/Source`` used for yielding new events.
            case finishing(client: RDKafkaClient, eventSource: ProducerEvents.Source?)
            /// The ``KafkaConsumer`` is closed.
            case finished
        }

        /// The current state of the StateMachine.
        var state: State = .uninitialized

        /// Delayed initialization of `StateMachine` as the `source` and the `pollClosure` are
        /// not yet available when the normal initialization occurs.
        mutating func initialize(
<<<<<<< HEAD
            client: RDKafkaClient,
            eventSource: ProducerEvents.Source?
=======
            client: RDKafkaClient
>>>>>>> 298067a9
        ) {
            guard case .uninitialized = self.state else {
                fatalError("\(#function) can only be invoked in state .uninitialized, but was invoked in state \(self.state)")
            }
            self.state = .initializing(
<<<<<<< HEAD
                client: client,
                eventSource: eventSource
=======
                client: client
>>>>>>> 298067a9
            )
        }

        /// Action to be taken when wanting to poll for a new message.
        enum EventPollLoopAction {
            /// The ``KafkaConsumer`` stopped consuming messages or
            /// is in the process of shutting down.
            /// Poll to serve any queued events and commit outstanding state to the broker.
            ///
            /// - Parameter client: Client used for handling the connection to the Kafka cluster.
            /// - Parameter eventSource: ``NIOAsyncSequenceProducer/Source`` used for yielding new elements.
            case pollForEvents(client: RDKafkaClient, eventSource: ProducerEvents.Source?)
            /// Terminate the poll loop.
            case terminatePollLoop
        }

        /// Returns the next action to be taken when wanting to poll.
        /// - Returns: The next action to be taken when wanting to poll, or `nil` if there is no action to be taken.
        ///
        /// - Important: This function throws a `fatalError` if called while in the `.initializing` state.
        mutating func nextEventPollLoopAction() -> EventPollLoopAction {
            switch self.state {
            case .uninitialized:
                fatalError("\(#function) invoked while still in state \(self.state)")
            case .initializing:
                fatalError("Subscribe to consumer group / assign to topic partition pair before reading messages")
<<<<<<< HEAD
            case .running(let client, let eventSource):
                return .pollForEvents(client: client, eventSource: eventSource)
            case .finishing(let client, let eventSource):
=======
            case .running(let client):
                return .pollForEvents(client: client)
            case .finishing(let client):
>>>>>>> 298067a9
                if client.isConsumerClosed {
                    self.state = .finished
                    return .terminatePollLoop
                } else {
                    return .pollForEvents(client: client, eventSource: eventSource)
                }
            case .finished:
                return .terminatePollLoop
            }
        }

        /// Action to be taken when wanting to poll for a new message.
        enum ConsumerPollLoopAction {
<<<<<<< HEAD
            /// Poll for a new ``KafkaConsumerMessage`` or sleep for ``KafkaConsumerConfiguration/pollInterval``
            /// if there are no new messages to read from the partition.
=======
            /// Poll for a new ``KafkaConsumerMessage``.
>>>>>>> 298067a9
            ///
            /// - Parameter client: Client used for handling the connection to the Kafka cluster.
            case poll(client: RDKafkaClient)
            /// Sleep for ``KafkaConsumerConfiguration/pollInterval``.
            case suspendPollLoop
            /// Terminate the poll loop.
            case terminatePollLoop
        }

        /// Returns the next action to be taken when wanting to poll.
        /// - Returns: The next action to be taken when wanting to poll, or `nil` if there is no action to be taken.
        ///
        /// - Important: This function throws a `fatalError` if called while in the `.initializing` state.
        mutating func nextConsumerPollLoopAction() -> ConsumerPollLoopAction {
            switch self.state {
            case .uninitialized:
                fatalError("\(#function) invoked while still in state \(self.state)")
            case .initializing:
                return .suspendPollLoop
<<<<<<< HEAD
            case .running(let client, _):
=======
            case .running(let client):
>>>>>>> 298067a9
                return .poll(client: client)
            case .finishing, .finished:
                return .terminatePollLoop
            }
        }

        /// Action to be taken when wanting to set up the connection through ``subscribe()`` or ``assign()``.
        enum SetUpConnectionAction {
            /// Set up the connection through ``subscribe()`` or ``assign()``.
            /// - Parameter client: Client used for handling the connection to the Kafka cluster.
            case setUpConnection(client: RDKafkaClient)
            /// The ``KafkaConsumer`` is closed.
            case consumerClosed
        }

        /// Get action to be taken when wanting to set up the connection through ``subscribe()`` or ``assign()``.
        ///
        /// - Returns: The action to be taken.
        mutating func setUpConnection() -> SetUpConnectionAction {
            switch self.state {
            case .uninitialized:
                fatalError("\(#function) invoked while still in state \(self.state)")
<<<<<<< HEAD
            case .initializing(let client, let eventSource):
                self.state = .running(client: client, eventSource: eventSource)
=======
            case .initializing(let client):
                self.state = .running(client: client)
>>>>>>> 298067a9
                return .setUpConnection(client: client)
            case .running:
                fatalError("\(#function) should not be invoked more than once")
            case .finishing:
                fatalError("\(#function) should only be invoked when KafkaConsumer is running")
            case .finished:
                return .consumerClosed
<<<<<<< HEAD
            }
        }

        /// Action to take when wanting to store a message offset (to be auto-committed by `librdkafka`).
        enum StoreOffsetAction {
            /// Store the message offset with the given `client`.
            /// - Parameter client: Client used for handling the connection to the Kafka cluster.
            case storeOffset(client: RDKafkaClient)
            /// The consumer is in the process of `.finishing` or even `.finished`.
            /// Stop yielding new elements and terminate the asynchronous sequence.
            case terminateConsumerSequence
        }

        /// Get action to take when wanting to store a message offset (to be auto-committed by `librdkafka`).
        func storeOffset() -> StoreOffsetAction {
            switch self.state {
            case .uninitialized:
                fatalError("\(#function) invoked while still in state \(self.state)")
            case .initializing:
                fatalError("Subscribe to consumer group / assign to topic partition pair before reading messages")
            case .running(let client, _):
                return .storeOffset(client: client)
            case .finishing, .finished:
                return .terminateConsumerSequence
=======
>>>>>>> 298067a9
            }
        }

        /// Action to be taken when wanting to do a commit.
        enum CommitAction {
            /// Do a commit.
            ///
            /// - Parameter client: Client used for handling the connection to the Kafka cluster.
            case commit(client: RDKafkaClient)
            /// Throw an error. The ``KafkaConsumer`` is closed.
            case throwClosedError
        }

        /// Get action to be taken when wanting to do a commit.
        /// - Returns: The action to be taken.
        ///
        /// - Important: This function throws a `fatalError` if called while in the `.initializing` state.
        func commit() -> CommitAction {
            switch self.state {
            case .uninitialized:
                fatalError("\(#function) invoked while still in state \(self.state)")
            case .initializing:
                fatalError("Subscribe to consumer group / assign to topic partition pair before reading messages")
            case .running(let client):
                return .commit(client: client)
            case .finishing, .finished:
                return .throwClosedError
            }
        }

        /// Action to be taken when wanting to do close the consumer.
        enum FinishAction {
            /// Shut down the ``KafkaConsumer``.
            ///
            /// - Parameter client: Client used for handling the connection to the Kafka cluster.
            case triggerGracefulShutdown(client: RDKafkaClient)
        }

        /// Get action to be taken when wanting to do close the consumer.
        /// - Returns: The action to be taken,  or `nil` if there is no action to be taken.
        ///
        /// - Important: This function throws a `fatalError` if called while in the `.initializing` state.
        mutating func finish() -> FinishAction? {
            switch self.state {
            case .uninitialized:
                fatalError("\(#function) invoked while still in state \(self.state)")
            case .initializing:
                fatalError("Subscribe to consumer group / assign to topic partition pair before reading messages")
<<<<<<< HEAD
            case .running(let client, let eventSource),
                 .finishing(let client, let eventSource):
                self.state = .finishing(client: client, eventSource: eventSource)
=======
            case .running(let client):
                self.state = .finishing(client: client)
>>>>>>> 298067a9
                return .triggerGracefulShutdown(client: client)
            case .finished:
                return nil
            }
        }
<<<<<<< HEAD
        
        enum RebalanceAction {
            /// Rebalance is still possible
            ///
            /// - Parameter client: Client used for handling the connection to the Kafka cluster.
            case allowed(
                client: RDKafkaClient
            )
            /// Throw an error. The ``KafkaConsumer`` is closed.
            case denied(error: String)
        }

        
        func seekOrRebalance() -> RebalanceAction {
            switch state {
            case .uninitialized:
                fatalError("\(#function) should not be invoked in state \(self.state)")
            case .initializing:
                fatalError("\(#function) should not be invoked in state \(self.state)")
            case .running(let client, _):
                return .allowed(client: client)
            case .finishing(let client, _):
                return .allowed(client: client)
            case .finished:
                return .denied(error: "Consumer finished")
            }
        }

        /// The ``KafkaConsumerMessages`` asynchronous sequence was terminated.
        mutating func finishMessageConsumption() {
            switch self.state {
            case .uninitialized:
                fatalError("\(#function) invoked while still in state \(self.state)")
            case .initializing:
                self.state = .finished
            case .running(let client, let eventSource):
                self.state = .finishing(client: client, eventSource: eventSource)
            case .finishing, .finished:
                break
            }
        }
        
        func client() throws -> RDKafkaClient {
            switch self.state {
            case .uninitialized:
                fatalError("\(#function) invoked while still in state \(self.state)")
            case .initializing(let client, _):
                return client
            case .running(let client, _):
                return client
            case .finishing(let client, _):
                return client
            case .finished:
                throw KafkaError.client(reason: "Consumer is finished")
=======

        /// The ``KafkaConsumerMessages`` asynchronous sequence was terminated.
        mutating func finishMessageConsumption() {
            switch self.state {
            case .uninitialized:
                fatalError("\(#function) invoked while still in state \(self.state)")
            case .initializing:
                self.state = .finished
            case .running:
                self.state = .finished
            case .finishing, .finished:
                break
>>>>>>> 298067a9
            }
        }
    }
}<|MERGE_RESOLUTION|>--- conflicted
+++ resolved
@@ -30,11 +30,7 @@
     }
 
     func didTerminate() {
-<<<<<<< HEAD
-        return  // no backpressure
-=======
         return // We have to call poll for events anyway, nothing to do here
->>>>>>> 298067a9
     }
 }
 
@@ -66,22 +62,15 @@
 /// `AsyncSequence` implementation for handling messages received from the Kafka cluster (``KafkaConsumerMessage``).
 public struct KafkaConsumerMessages: Sendable, AsyncSequence {
     typealias LockedMachine = NIOLockedValueBox<KafkaConsumer.StateMachine>
-<<<<<<< HEAD
     
     let stateMachine: LockedMachine
     let pollInterval: Duration
     let enablePartitionEof: Bool
-=======
-
-    let stateMachine: LockedMachine
-    let pollInterval: Duration
->>>>>>> 298067a9
 
     public typealias Element = KafkaConsumerMessage
 
     /// `AsynceIteratorProtocol` implementation for handling messages received from the Kafka cluster (``KafkaConsumerMessage``).
     public struct AsyncIterator: AsyncIteratorProtocol {
-<<<<<<< HEAD
         private let stateMachine: MachineHolder
         let pollInterval: Duration
         let enablePartitionEof: Bool
@@ -97,16 +86,6 @@
 
             deinit {
                 self.stateMachine.withLockedValue { $0.finishMessageConsumption() }
-=======
-        private let stateMachineHolder: MachineHolder
-        let pollInterval: Duration
-
-        private final class MachineHolder: Sendable { // only for deinit
-            let stateMachine: LockedMachine
-
-            init(stateMachine: LockedMachine) {
-                self.stateMachine = stateMachine
->>>>>>> 298067a9
             }
         }
         
@@ -116,7 +95,6 @@
             self.enablePartitionEof = enablePartitionEof
         }
 
-<<<<<<< HEAD
         public mutating func next() async throws -> Element? {
             defer {
                 self.messagesCount += 1
@@ -151,33 +129,6 @@
                     return message
                 case .suspendPollLoop:
                     try await Task.sleep(for: self.pollInterval)
-=======
-            deinit {
-                self.stateMachine.withLockedValue { $0.finishMessageConsumption() }
-            }
-        }
-
-        init(stateMachine: LockedMachine, pollInterval: Duration) {
-            self.stateMachineHolder = .init(stateMachine: stateMachine)
-            self.pollInterval = pollInterval
-        }
-
-        public func next() async throws -> Element? {
-            // swift-kafka-client issue: https://github.com/swift-server/swift-kafka-client/issues/165
-            // Currently use Task.sleep() if no new messages, should use task executor preference when implemented:
-            // https://github.com/apple/swift-evolution/blob/main/proposals/0417-task-executor-preference.md
-            while !Task.isCancelled {
-                let action = self.stateMachineHolder.stateMachine.withLockedValue { $0.nextConsumerPollLoopAction() }
-
-                switch action {
-                case .poll(let client):
-                    if let message = try client.consumerPoll() { // non-blocking call
-                        return message
-                    }
-                    try await Task.sleep(for: self.pollInterval)
-                case .suspendPollLoop:
-                    try await Task.sleep(for: self.pollInterval) // not started yet
->>>>>>> 298067a9
                 case .terminatePollLoop:
                     return nil
                 }
@@ -189,12 +140,8 @@
     public func makeAsyncIterator() -> AsyncIterator {
         return AsyncIterator(
             stateMachine: self.stateMachine,
-<<<<<<< HEAD
             pollInterval: self.pollInterval,
             enablePartitionEof: self.enablePartitionEof
-=======
-            pollInterval: self.pollInterval
->>>>>>> 298067a9
         )
     }
 }
@@ -203,15 +150,12 @@
 
 /// A ``KafkaConsumer `` can be used to consume messages from a Kafka cluster.
 public final class KafkaConsumer: Sendable, Service {
-<<<<<<< HEAD
     typealias ProducerEvents = NIOAsyncSequenceProducer<
         KafkaConsumerEvent,
         NIOAsyncSequenceProducerBackPressureStrategies.NoBackPressure,
         KafkaConsumerEventsDelegate
     >
 
-=======
->>>>>>> 298067a9
     /// The configuration object of the consumer client.
     private let configuration: KafkaConsumerConfiguration
     /// A logger.
@@ -246,22 +190,14 @@
 
         self.messages = KafkaConsumerMessages(
             stateMachine: self.stateMachine,
-<<<<<<< HEAD
             pollInterval: configuration.pollInterval,
             enablePartitionEof: configuration.enablePartitionEof
-=======
-            pollInterval: configuration.pollInterval
->>>>>>> 298067a9
         )
 
         self.stateMachine.withLockedValue {
             $0.initialize(
-<<<<<<< HEAD
                 client: client,
                 eventSource: eventSource
-=======
-                client: client
->>>>>>> 298067a9
             )
         }
     }
@@ -285,12 +221,7 @@
         if configuration.isAutoCommitEnabled == false {
             subscribedEvents.append(.offsetCommit)
         }
-<<<<<<< HEAD
-        
-        if configuration.statisticsInterval != .disable {
-=======
         if configuration.metrics.enabled {
->>>>>>> 298067a9
             subscribedEvents.append(.statistics)
         }
 
@@ -333,8 +264,7 @@
         if configuration.isAutoCommitEnabled == false {
             subscribedEvents.append(.offsetCommit)
         }
-<<<<<<< HEAD
-        if configuration.statisticsInterval != .disable {
+        if configuration.metrics.enabled {
             subscribedEvents.append(.statistics)
         }
 //        NOTE: since now consumer is being polled with rd_kafka_consumer_poll,
@@ -369,11 +299,6 @@
         } else {
             rebalanceCallBackStorage = nil
         }
-=======
-        if configuration.metrics.enabled {
-            subscribedEvents.append(.statistics)
-        }
->>>>>>> 298067a9
 
         let client = try RDKafkaClient.makeClient(
             type: .consumer,
@@ -447,7 +372,6 @@
         switch action {
         case .setUpConnection(let client):
             let assignment = RDKafkaTopicPartitionList()
-<<<<<<< HEAD
             for partition in partitions {
                 assignment.setOffset(topic: partition.topic, partition: partition.partition, offset: partition.offset)
             }
@@ -512,12 +436,6 @@
             try await client.seek(topicPartitionList: list.list, timeout: timeout)
         case .denied(let err):
             throw KafkaError.client(reason: err)
-=======
-            assignment.setOffset(topic: topic, partition: partition, offset: Int64(offset.rawValue))
-            try client.assign(topicPartitionList: assignment)
-        case .consumerClosed:
-            throw KafkaError.connectionClosed(reason: "Consumer deinitialized before setup")
->>>>>>> 298067a9
         }
     }
     
@@ -538,35 +456,12 @@
 
     private func _run() async throws {
         switch self.configuration.consumptionStrategy._internal {
-<<<<<<< HEAD
         case .partitions(_, let partitions):
             try await self.assign(partitions: partitions)
-=======
-        case .partition(groupID: _, topic: let topic, partition: let partition, offset: let offset):
-            try self.assign(topic: topic, partition: partition, offset: offset)
->>>>>>> 298067a9
         case .group(groupID: _, topics: let topics):
             try self.subscribe(topics: topics)
         }
         try await self.eventRunLoop()
-<<<<<<< HEAD
-        /*
-        try await withThrowingTaskGroup(of: Void.self) { group in
-            group.addTask {
-                try await self.eventRunLoop()
-            }
-
-            group.addTask {
-                try await self.messageRunLoop()
-            }
-
-            // Throw when one of the two child task throws
-            try await group.next()
-            try await group.next()
-        }
-         */
-=======
->>>>>>> 298067a9
     }
 
     /// Run loop polling Kafka for new events.
@@ -579,12 +474,11 @@
             switch nextAction {
             case .pollForEvents(let client, let eventSource):
                 // Event poll to serve any events queued inside of `librdkafka`.
-<<<<<<< HEAD
                 let shouldSleep = client.eventPoll(events: &events)
                 for event in events {
                     switch event {
                     case .statistics(let statistics):
-                        _ = eventSource?.yield(.statistics(statistics))
+                        self.configuration.metrics.update(with: statistics)
                     case .rebalance(let rebalance):
                         self.logger.info("rebalance received \(rebalance), source nil: \(eventSource == nil)")
                         if let eventSource {
@@ -608,98 +502,6 @@
             }
         }
     }
-/*
-    /// Run loop polling Kafka for new consumer messages.
-    private func messageRunLoop() async throws {
-        let maxAllowedMessages: Int
-        switch configuration.backPressureStrategy._internal {
-        case .watermark(let lowWatermark, let highWatermark):
-            maxAllowedMessages = max(highWatermark - lowWatermark, 1)
-        }
-        while !Task.isCancelled {
-            let nextAction = self.stateMachine.withLockedValue { $0.nextConsumerPollLoopAction() }
-            switch nextAction {
-            case .pollForAndYieldMessages(let client, let source):
-                // Poll for new consumer messages.
-                let messageResults = self.batchConsumerPoll(client: client, maxMessages: maxAllowedMessages)
-                if messageResults.isEmpty {
-                    self.stateMachine.withLockedValue { $0.waitForNewMessages() }
-                } else {
-                    let yieldResult = source.yield(contentsOf: messageResults)
-                    switch yieldResult {
-                    case .produceMore:
-=======
-                let events = client.eventPoll()
-                for event in events {
-                    switch event {
-                    case .statistics(let statistics):
-                        self.configuration.metrics.update(with: statistics)
-                    default:
->>>>>>> 298067a9
-                        break
-                    }
-                }
-<<<<<<< HEAD
-            case .pollForMessagesIfAvailable(let client, let source):
-                let messageResults = self.batchConsumerPoll(client: client, maxMessages: maxAllowedMessages)
-                if messageResults.isEmpty {
-                    // Still no new messages, so sleep.
-                    try await Task.sleep(for: self.configuration.pollInterval)
-                } else {
-                    // New messages were produced to the partition that we previously finished reading.
-                    let yieldResult = source.yield(contentsOf: messageResults)
-                    switch yieldResult {
-                    case .produceMore:
-                        break
-                    case .stopProducing:
-                        self.stateMachine.withLockedValue { $0.stopProducing() }
-                    case .dropped:
-                        return
-                    }
-                }
-            case .suspendPollLoop:
-=======
->>>>>>> 298067a9
-                try await Task.sleep(for: self.configuration.pollInterval)
-            case .terminatePollLoop:
-                return
-            }
-        }
-    }
-<<<<<<< HEAD
-*/
-    /// Read `maxMessages` consumer messages from Kafka.
-    ///
-    /// - Parameters:
-    ///     - client: Client used for handling the connection to the Kafka cluster.
-    ///     - maxMessages: Maximum amount of consumer messages to read in this invocation.
-    private func batchConsumerPoll(
-        client: RDKafkaClient,
-        maxMessages: Int = 100
-    ) -> [Result<KafkaConsumerMessage, Error>] {
-        var messageResults = [Result<KafkaConsumerMessage, Error>]()
-        messageResults.reserveCapacity(maxMessages)
-
-        for _ in 0..<maxMessages {
-            var result: Result<KafkaConsumerMessage, Error>?
-            do {
-                if let message = try client.consumerPoll() {
-                    result = .success(message)
-                }
-            } catch {
-                result = .failure(error)
-            }
-
-            guard let result else {
-                return messageResults
-            }
-            messageResults.append(result)
-        }
-
-        return messageResults
-    }
-=======
->>>>>>> 298067a9
 
     /// Mark all messages up to the passed message in the topic as read.
     /// Schedules a commit and returns immediately.
@@ -809,23 +611,14 @@
             /// - Parameter source: The source for yielding new messages.
             /// - Parameter eventSource: ``NIOAsyncSequenceProducer/Source`` used for yielding new events.
             case initializing(
-<<<<<<< HEAD
                 client: RDKafkaClient,
                 eventSource: ProducerEvents.Source?
-=======
-                client: RDKafkaClient
->>>>>>> 298067a9
             )
             /// The ``KafkaConsumer`` is consuming messages.
             ///
             /// - Parameter client: Client used for handling the connection to the Kafka cluster.
-<<<<<<< HEAD
             /// - Parameter eventSource: ``NIOAsyncSequenceProducer/Source`` used for yielding new events.
             case running(client: RDKafkaClient, eventSource: ProducerEvents.Source?)
-=======
-            /// - Parameter state: State of the event loop fetching new consumer messages.
-            case running(client: RDKafkaClient)
->>>>>>> 298067a9
             /// The ``KafkaConsumer/triggerGracefulShutdown()`` has been invoked.
             /// We are now in the process of commiting our last state to the broker.
             ///
@@ -842,23 +635,15 @@
         /// Delayed initialization of `StateMachine` as the `source` and the `pollClosure` are
         /// not yet available when the normal initialization occurs.
         mutating func initialize(
-<<<<<<< HEAD
             client: RDKafkaClient,
             eventSource: ProducerEvents.Source?
-=======
-            client: RDKafkaClient
->>>>>>> 298067a9
         ) {
             guard case .uninitialized = self.state else {
                 fatalError("\(#function) can only be invoked in state .uninitialized, but was invoked in state \(self.state)")
             }
             self.state = .initializing(
-<<<<<<< HEAD
                 client: client,
                 eventSource: eventSource
-=======
-                client: client
->>>>>>> 298067a9
             )
         }
 
@@ -885,15 +670,9 @@
                 fatalError("\(#function) invoked while still in state \(self.state)")
             case .initializing:
                 fatalError("Subscribe to consumer group / assign to topic partition pair before reading messages")
-<<<<<<< HEAD
             case .running(let client, let eventSource):
                 return .pollForEvents(client: client, eventSource: eventSource)
             case .finishing(let client, let eventSource):
-=======
-            case .running(let client):
-                return .pollForEvents(client: client)
-            case .finishing(let client):
->>>>>>> 298067a9
                 if client.isConsumerClosed {
                     self.state = .finished
                     return .terminatePollLoop
@@ -907,12 +686,7 @@
 
         /// Action to be taken when wanting to poll for a new message.
         enum ConsumerPollLoopAction {
-<<<<<<< HEAD
-            /// Poll for a new ``KafkaConsumerMessage`` or sleep for ``KafkaConsumerConfiguration/pollInterval``
-            /// if there are no new messages to read from the partition.
-=======
             /// Poll for a new ``KafkaConsumerMessage``.
->>>>>>> 298067a9
             ///
             /// - Parameter client: Client used for handling the connection to the Kafka cluster.
             case poll(client: RDKafkaClient)
@@ -932,11 +706,7 @@
                 fatalError("\(#function) invoked while still in state \(self.state)")
             case .initializing:
                 return .suspendPollLoop
-<<<<<<< HEAD
             case .running(let client, _):
-=======
-            case .running(let client):
->>>>>>> 298067a9
                 return .poll(client: client)
             case .finishing, .finished:
                 return .terminatePollLoop
@@ -959,13 +729,8 @@
             switch self.state {
             case .uninitialized:
                 fatalError("\(#function) invoked while still in state \(self.state)")
-<<<<<<< HEAD
             case .initializing(let client, let eventSource):
                 self.state = .running(client: client, eventSource: eventSource)
-=======
-            case .initializing(let client):
-                self.state = .running(client: client)
->>>>>>> 298067a9
                 return .setUpConnection(client: client)
             case .running:
                 fatalError("\(#function) should not be invoked more than once")
@@ -973,7 +738,6 @@
                 fatalError("\(#function) should only be invoked when KafkaConsumer is running")
             case .finished:
                 return .consumerClosed
-<<<<<<< HEAD
             }
         }
 
@@ -998,8 +762,6 @@
                 return .storeOffset(client: client)
             case .finishing, .finished:
                 return .terminateConsumerSequence
-=======
->>>>>>> 298067a9
             }
         }
 
@@ -1023,7 +785,7 @@
                 fatalError("\(#function) invoked while still in state \(self.state)")
             case .initializing:
                 fatalError("Subscribe to consumer group / assign to topic partition pair before reading messages")
-            case .running(let client):
+            case .running(let client, _):
                 return .commit(client: client)
             case .finishing, .finished:
                 return .throwClosedError
@@ -1048,20 +810,14 @@
                 fatalError("\(#function) invoked while still in state \(self.state)")
             case .initializing:
                 fatalError("Subscribe to consumer group / assign to topic partition pair before reading messages")
-<<<<<<< HEAD
             case .running(let client, let eventSource),
                  .finishing(let client, let eventSource):
                 self.state = .finishing(client: client, eventSource: eventSource)
-=======
-            case .running(let client):
-                self.state = .finishing(client: client)
->>>>>>> 298067a9
                 return .triggerGracefulShutdown(client: client)
             case .finished:
                 return nil
             }
         }
-<<<<<<< HEAD
         
         enum RebalanceAction {
             /// Rebalance is still possible
@@ -1116,20 +872,6 @@
                 return client
             case .finished:
                 throw KafkaError.client(reason: "Consumer is finished")
-=======
-
-        /// The ``KafkaConsumerMessages`` asynchronous sequence was terminated.
-        mutating func finishMessageConsumption() {
-            switch self.state {
-            case .uninitialized:
-                fatalError("\(#function) invoked while still in state \(self.state)")
-            case .initializing:
-                self.state = .finished
-            case .running:
-                self.state = .finished
-            case .finishing, .finished:
-                break
->>>>>>> 298067a9
             }
         }
     }
