--- conflicted
+++ resolved
@@ -23,11 +23,8 @@
         switch event {
         case .deliveryReport(results: let results):
             self = .deliveryReports(results)
-<<<<<<< HEAD
-=======
         case .statistics:
             fatalError("Cannot cast \(event) to KafkaProducerEvent")
->>>>>>> c3bbb758
         }
     }
 }