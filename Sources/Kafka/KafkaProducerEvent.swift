//===----------------------------------------------------------------------===//
//
// This source file is part of the swift-kafka-client open source project
//
// Copyright (c) 2023 Apple Inc. and the swift-kafka-client project authors
// Licensed under Apache License v2.0
//
// See LICENSE.txt for license information
// See CONTRIBUTORS.txt for the list of swift-kafka-client project authors
//
// SPDX-License-Identifier: Apache-2.0
//
//===----------------------------------------------------------------------===//

/// An enumeration representing events that can be received through the ``KafkaProducerEvents`` asynchronous sequence.
public enum KafkaProducerEvent: Sendable, Hashable {
    /// A collection of delivery reports received from the Kafka cluster indicating the status of produced messages.
    case deliveryReports([KafkaDeliveryReport])
    /// Statistics from librdkafka
    case statistics(KafkaStatistics)
    /// - Important: Always provide a `default` case when switching over this `enum`.
    case DO_NOT_SWITCH_OVER_THIS_EXHAUSITVELY

    internal init(_ event: RDKafkaClient.KafkaEvent) {
        switch event {
        case .deliveryReport(results: let results):
            self = .deliveryReports(results)
<<<<<<< HEAD
        case .statistics(let stat):
            self = .statistics(stat)
        case .rebalance(_):
=======
        case .statistics:
>>>>>>> 298067a9
            fatalError("Cannot cast \(event) to KafkaProducerEvent")
        }
    }
}<|MERGE_RESOLUTION|>--- conflicted
+++ resolved
@@ -16,8 +16,6 @@
 public enum KafkaProducerEvent: Sendable, Hashable {
     /// A collection of delivery reports received from the Kafka cluster indicating the status of produced messages.
     case deliveryReports([KafkaDeliveryReport])
-    /// Statistics from librdkafka
-    case statistics(KafkaStatistics)
     /// - Important: Always provide a `default` case when switching over this `enum`.
     case DO_NOT_SWITCH_OVER_THIS_EXHAUSITVELY
 
@@ -25,13 +23,9 @@
         switch event {
         case .deliveryReport(results: let results):
             self = .deliveryReports(results)
-<<<<<<< HEAD
-        case .statistics(let stat):
-            self = .statistics(stat)
         case .rebalance(_):
-=======
+            fatalError("Cannot cast \(event) to KafkaProducerEvent")
         case .statistics:
->>>>>>> 298067a9
             fatalError("Cannot cast \(event) to KafkaProducerEvent")
         }
     }
