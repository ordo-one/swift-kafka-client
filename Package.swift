// swift-tools-version: 5.9
//===----------------------------------------------------------------------===//
//
// This source file is part of the swift-kafka-client open source project
//
// Copyright (c) 2022 Apple Inc. and the swift-kafka-client project authors
// Licensed under Apache License v2.0
//
// See LICENSE.txt for license information
// See CONTRIBUTORS.txt for the list of swift-kafka-client project authors
//
// SPDX-License-Identifier: Apache-2.0
//
//===----------------------------------------------------------------------===//

import PackageDescription

let rdkafkaExclude = [
    "./librdkafka/src/CMakeLists.txt",
    "./librdkafka/src/Makefile",
    "./librdkafka/src/generate_proto.sh",
    "./librdkafka/src/librdkafka_cgrp_synch.png",
    "./librdkafka/src/statistics_schema.json",
    "./librdkafka/src/rdkafka_sasl_win32.c",
    "./librdkafka/src/rdwin32.h",
    "./librdkafka/src/win32_config.h",
]

let package = Package(
    name: "swift-kafka-client",
    platforms: [
        .macOS(.v14),
        .iOS(.v17),
        .watchOS(.v9),
        .tvOS(.v16),
    ],
    products: [
        .library(
            name: "Kafka",
            targets: ["Kafka"]
        ),
        .library(
            name: "KafkaFoundationCompat",
            targets: ["KafkaFoundationCompat"]
        ),
    ],
    dependencies: [
        .package(url: "https://github.com/apple/swift-nio.git", from: "2.62.0"),
        .package(url: "https://github.com/apple/swift-nio-ssl", from: "2.25.0"),
        .package(url: "https://github.com/swift-server/swift-service-lifecycle.git", from: "2.1.0"),
        .package(url: "https://github.com/apple/swift-log.git", from: "1.0.0"),
        .package(url: "https://github.com/apple/swift-metrics", from: "2.4.1"),
        // The zstd Swift package produces warnings that we cannot resolve:
        // https://github.com/facebook/zstd/issues/3328
        .package(url: "https://github.com/facebook/zstd.git", from: "1.5.0"),
        .package(url: "https://github.com/swift-extras/swift-extras-json.git", .upToNextMajor(from: "0.6.0")),
    ],
    targets: [
        .target(
            name: "Crdkafka",
            dependencies: [
                .product(name: "NIOSSL", package: "swift-nio-ssl"),
                .product(name: "libzstd", package: "zstd"),
            ],
            exclude: rdkafkaExclude,
            sources: ["./librdkafka/src/"],
            publicHeadersPath: "./include",
            cSettings: [
                // dummy folder, because config.h is included as "../config.h" in librdkafka
                .headerSearchPath("./custom/config/dummy"),
                .headerSearchPath("./custom/include"),
                .headerSearchPath("./librdkafka/src"),
                .define("_GNU_SOURCE", to: "1"), // Fix build error for Swift 5.9 onwards
            ],
            linkerSettings: [
                .linkedLibrary("curl", .when(platforms: [.macOS, .linux])),
                .linkedLibrary("sasl2", .when(platforms: [.macOS, .linux])),
                .linkedLibrary("z"), // zlib
            ]
        ),
        .target(
            name: "Kafka",
            dependencies: [
                "Crdkafka",
                .product(name: "NIOCore", package: "swift-nio"),
                .product(name: "ServiceLifecycle", package: "swift-service-lifecycle"),
                .product(name: "Logging", package: "swift-log"),
<<<<<<< HEAD
                .product(name: "ExtrasJSON", package: "swift-extras-json"),
=======
                .product(name: "Metrics", package: "swift-metrics"),
>>>>>>> 298067a9
            ]
        ),
        .target(
            name: "KafkaFoundationCompat",
            dependencies: [
                "Kafka",
            ]
        ),
        .testTarget(
            name: "KafkaTests",
            dependencies: [
                "Kafka",
                .product(name: "MetricsTestKit", package: "swift-metrics"),
            ]
        ),
        .testTarget(
            name: "IntegrationTests",
            dependencies: ["Kafka"]
        ),
    ]
)<|MERGE_RESOLUTION|>--- conflicted
+++ resolved
@@ -53,7 +53,6 @@
         // The zstd Swift package produces warnings that we cannot resolve:
         // https://github.com/facebook/zstd/issues/3328
         .package(url: "https://github.com/facebook/zstd.git", from: "1.5.0"),
-        .package(url: "https://github.com/swift-extras/swift-extras-json.git", .upToNextMajor(from: "0.6.0")),
     ],
     targets: [
         .target(
@@ -85,11 +84,7 @@
                 .product(name: "NIOCore", package: "swift-nio"),
                 .product(name: "ServiceLifecycle", package: "swift-service-lifecycle"),
                 .product(name: "Logging", package: "swift-log"),
-<<<<<<< HEAD
-                .product(name: "ExtrasJSON", package: "swift-extras-json"),
-=======
                 .product(name: "Metrics", package: "swift-metrics"),
->>>>>>> 298067a9
             ]
         ),
         .target(
